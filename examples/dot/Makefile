--- conflicted
+++ resolved
@@ -1,8 +1,4 @@
-<<<<<<< HEAD
-all: test
-=======
 .PHONY = test
->>>>>>> b11a3210
 
 test:
 	nosetests -v
